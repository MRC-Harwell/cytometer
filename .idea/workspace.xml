--- conflicted
+++ resolved
@@ -2,10 +2,7 @@
 <project version="4">
   <component name="ChangeListManager">
     <list default="true" id="9c98dda4-2c3b-4359-b501-2c9e67aabe45" name="Default" comment="">
-<<<<<<< HEAD
       <change beforePath="$PROJECT_DIR$/.idea/workspace.xml" beforeDir="false" afterPath="$PROJECT_DIR$/.idea/workspace.xml" afterDir="false" />
-=======
->>>>>>> e0cdd645
       <change beforePath="$PROJECT_DIR$/scripts/klf14_b6ntac_cnn.py" beforeDir="false" afterPath="$PROJECT_DIR$/scripts/klf14_b6ntac_cnn.py" afterDir="false" />
     </list>
     <option name="EXCLUDED_CONVERTED_TO_IGNORED" value="true" />
@@ -20,13 +17,8 @@
       <file leaf-file-name="keras_branch_sample_weight.py" pinned="false" current-in-tab="false">
         <entry file="file://$PROJECT_DIR$/scripts/keras_branch_sample_weight.py">
           <provider selected="true" editor-type-id="text-editor">
-<<<<<<< HEAD
-            <state relative-caret-position="468">
-              <caret line="71" selection-start-line="67" selection-end-line="71" />
-=======
             <state relative-caret-position="1530">
               <caret line="85" selection-start-line="80" selection-end-line="85" />
->>>>>>> e0cdd645
             </state>
           </provider>
         </entry>
@@ -34,13 +26,8 @@
       <file leaf-file-name="klf14_b6ntac_cnn.py" pinned="false" current-in-tab="false">
         <entry file="file://$PROJECT_DIR$/scripts/klf14_b6ntac_cnn.py">
           <provider selected="true" editor-type-id="text-editor">
-<<<<<<< HEAD
-            <state relative-caret-position="450">
-              <caret line="73" selection-start-line="73" selection-end-line="73" />
-=======
-            <state relative-caret-position="511">
-              <caret line="61" column="58" lean-forward="true" selection-start-line="61" selection-start-column="58" selection-end-line="61" selection-end-column="58" />
->>>>>>> e0cdd645
+            <state relative-caret-position="1008">
+              <caret line="65" column="6" selection-start-line="65" selection-start-column="6" selection-end-line="65" selection-end-column="6" />
               <folding>
                 <element signature="e#0#9#0" expanded="true" />
               </folding>
@@ -52,7 +39,7 @@
         <entry file="file://$USER_HOME$/.conda/envs/cytometer_tensorflow/lib/python3.6/site-packages/keras/layers/normalization.py">
           <provider selected="true" editor-type-id="text-editor">
             <state relative-caret-position="486">
-              <caret line="173" column="40" lean-forward="true" selection-start-line="173" selection-start-column="28" selection-end-line="173" selection-end-column="40" />
+              <caret line="173" column="40" selection-start-line="173" selection-start-column="28" selection-end-line="173" selection-end-column="40" />
             </state>
           </provider>
         </entry>
@@ -60,7 +47,7 @@
       <file leaf-file-name="models.py" pinned="false" current-in-tab="false">
         <entry file="file://$PROJECT_DIR$/cytometer/models.py">
           <provider selected="true" editor-type-id="text-editor">
-            <state relative-caret-position="354">
+            <state relative-caret-position="396">
               <caret line="28" column="21" selection-start-line="25" selection-start-column="4" selection-end-line="28" selection-end-column="21" />
             </state>
           </provider>
@@ -69,11 +56,7 @@
       <file leaf-file-name="klf14_b6ntac_generate_training_images.py" pinned="false" current-in-tab="false">
         <entry file="file://$PROJECT_DIR$/scripts/klf14_b6ntac_generate_training_images.py">
           <provider selected="true" editor-type-id="text-editor">
-<<<<<<< HEAD
-            <state relative-caret-position="-1640">
-=======
             <state relative-caret-position="108">
->>>>>>> e0cdd645
               <caret line="14" column="58" selection-start-line="14" selection-end-line="15" />
               <folding>
                 <element signature="e#0#9#0" expanded="true" />
@@ -85,11 +68,7 @@
       <file leaf-file-name="klf14_b6ntac_generate_non_overlap_training_images.py" pinned="false" current-in-tab="false">
         <entry file="file://$PROJECT_DIR$/scripts/klf14_b6ntac_generate_non_overlap_training_images.py">
           <provider selected="true" editor-type-id="text-editor">
-<<<<<<< HEAD
-            <state relative-caret-position="90">
-=======
             <state relative-caret-position="1206">
->>>>>>> e0cdd645
               <caret line="77" column="52" selection-start-line="77" selection-start-column="52" selection-end-line="77" selection-end-column="52" />
               <folding>
                 <element signature="e#0#9#0" expanded="true" />
@@ -186,7 +165,7 @@
   <component name="ProjectFrameBounds" extendedState="4">
     <option name="x" value="67" />
     <option name="width" value="1677" />
-    <option name="height" value="1200" />
+    <option name="height" value="1413" />
   </component>
   <component name="ProjectView">
     <navigator proportions="" version="1">
@@ -328,22 +307,14 @@
     <servers />
   </component>
   <component name="ToolWindowManager">
-<<<<<<< HEAD
-    <frame x="67" y="27" width="1697" height="1413" extended-state="4" />
-=======
-    <frame x="67" y="0" width="1687" height="1200" extended-state="4" />
->>>>>>> e0cdd645
+    <frame x="67" y="0" width="1677" height="1413" extended-state="4" />
     <layout>
-      <window_info content_ui="combo" id="Project" order="0" visible="true" weight="0.32271636" />
+      <window_info content_ui="combo" id="Project" order="0" visible="true" weight="0.32224908" />
       <window_info anchor="bottom" id="TODO" order="6" />
       <window_info anchor="bottom" id="Event Log" order="7" side_tool="true" />
       <window_info anchor="bottom" id="Version Control" order="7" />
-<<<<<<< HEAD
-      <window_info anchor="bottom" id="Python Console" order="7" weight="0.3453125" />
-=======
-      <window_info active="true" anchor="bottom" id="Python Console" order="7" visible="true" weight="0.34582943" />
+      <window_info active="true" anchor="bottom" id="Python Console" order="7" visible="true" weight="0.34609374" />
       <window_info anchor="bottom" id="Run" order="2" weight="0.3296875" />
->>>>>>> e0cdd645
       <window_info id="Structure" order="1" side_tool="true" weight="0.25" />
       <window_info anchor="bottom" id="Terminal" order="7" weight="0.3289597" />
       <window_info id="Favorites" order="2" side_tool="true" />
@@ -391,7 +362,7 @@
         </line-breakpoint>
         <line-breakpoint enabled="true" suspend="THREAD" type="python-line">
           <url>file://$PROJECT_DIR$/scripts/klf14_b6ntac_cnn.py</url>
-          <line>73</line>
+          <line>77</line>
           <option name="timeStamp" value="60" />
         </line-breakpoint>
         <line-breakpoint enabled="true" suspend="THREAD" type="python-line">
@@ -765,20 +736,10 @@
         </state>
       </provider>
     </entry>
-    <entry file="file://$PROJECT_DIR$/scripts/cytometer_deepcell_keras2_training.py">
-      <provider selected="true" editor-type-id="text-editor">
-        <state relative-caret-position="1044">
-          <caret line="60" lean-forward="true" selection-start-line="60" selection-end-line="60" />
-        </state>
-      </provider>
-    </entry>
+    <entry file="file://$PROJECT_DIR$/scripts/cytometer_deepcell_keras2_training.py" />
     <entry file="file://$PROJECT_DIR$/scripts/klf14_b6ntac_generate_non_overlap_training_images.py">
       <provider selected="true" editor-type-id="text-editor">
-<<<<<<< HEAD
-        <state relative-caret-position="90">
-=======
         <state relative-caret-position="1206">
->>>>>>> e0cdd645
           <caret line="77" column="52" selection-start-line="77" selection-start-column="52" selection-end-line="77" selection-end-column="52" />
           <folding>
             <element signature="e#0#9#0" expanded="true" />
@@ -788,11 +749,7 @@
     </entry>
     <entry file="file://$PROJECT_DIR$/scripts/klf14_b6ntac_generate_training_images.py">
       <provider selected="true" editor-type-id="text-editor">
-<<<<<<< HEAD
-        <state relative-caret-position="-1640">
-=======
         <state relative-caret-position="108">
->>>>>>> e0cdd645
           <caret line="14" column="58" selection-start-line="14" selection-end-line="15" />
           <folding>
             <element signature="e#0#9#0" expanded="true" />
@@ -802,32 +759,22 @@
     </entry>
     <entry file="file://$PROJECT_DIR$/cytometer/models.py">
       <provider selected="true" editor-type-id="text-editor">
-        <state relative-caret-position="354">
+        <state relative-caret-position="396">
           <caret line="28" column="21" selection-start-line="25" selection-start-column="4" selection-end-line="28" selection-end-column="21" />
         </state>
       </provider>
     </entry>
     <entry file="file://$PROJECT_DIR$/scripts/keras_branch_sample_weight.py">
       <provider selected="true" editor-type-id="text-editor">
-<<<<<<< HEAD
-        <state relative-caret-position="468">
-          <caret line="71" selection-start-line="67" selection-end-line="71" />
-=======
         <state relative-caret-position="1530">
           <caret line="85" selection-start-line="80" selection-end-line="85" />
->>>>>>> e0cdd645
         </state>
       </provider>
     </entry>
     <entry file="file://$PROJECT_DIR$/scripts/klf14_b6ntac_cnn.py">
       <provider selected="true" editor-type-id="text-editor">
-<<<<<<< HEAD
-        <state relative-caret-position="450">
-          <caret line="73" selection-start-line="73" selection-end-line="73" />
-=======
-        <state relative-caret-position="511">
-          <caret line="61" column="58" lean-forward="true" selection-start-line="61" selection-start-column="58" selection-end-line="61" selection-end-column="58" />
->>>>>>> e0cdd645
+        <state relative-caret-position="1008">
+          <caret line="65" column="6" selection-start-line="65" selection-start-column="6" selection-end-line="65" selection-end-column="6" />
           <folding>
             <element signature="e#0#9#0" expanded="true" />
           </folding>
@@ -837,7 +784,7 @@
     <entry file="file://$USER_HOME$/.conda/envs/cytometer_tensorflow/lib/python3.6/site-packages/keras/layers/normalization.py">
       <provider selected="true" editor-type-id="text-editor">
         <state relative-caret-position="486">
-          <caret line="173" column="40" lean-forward="true" selection-start-line="173" selection-start-column="28" selection-end-line="173" selection-end-column="40" />
+          <caret line="173" column="40" selection-start-line="173" selection-start-column="28" selection-end-line="173" selection-end-column="40" />
         </state>
       </provider>
     </entry>
