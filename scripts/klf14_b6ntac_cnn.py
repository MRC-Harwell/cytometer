--- conflicted
+++ resolved
@@ -66,14 +66,10 @@
 '''CNN
 '''
 
-<<<<<<< HEAD
 if K.image_data_format() == 'channels_first':
     norm_axis = 1
 elif K.image_data_format() == 'channels_last':
     norm_axis = 3
-=======
-
->>>>>>> f90141d5
 
 # declare network model
 input = Input(shape=(3, 1001, 1001), dtype='float32')
