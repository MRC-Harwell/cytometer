"""
Training of all folds of DenseNet for quality assessement of individual cells based on classification of
thresholded Dice coefficient (Dice >= 0.9). Here the loss is binary crossentropy.

The reason is to center the decision boundary on 0.9, to get finer granularity around that threshold.

Deprecates exp_0033, which only does fold 0.
"""

# cross-platform home directory
from pathlib import Path
home = str(Path.home())

# PyCharm automatically adds cytometer to the python path, but this doesn't happen if the script is run
# with "python scriptname.py"
import os
import sys
sys.path.extend([os.path.join(home, 'Software/cytometer')])
import pickle
import inspect
import re

# other imports
import glob
import shutil
import datetime
import numpy as np
import matplotlib.pyplot as plt
from skimage.morphology import watershed

# use CPU for testing on laptop
#os.environ["CUDA_DEVICE_ORDER"] = "PCI_BUS_ID"   # see issue #152
#os.environ["CUDA_VISIBLE_DEVICES"] = ""

# limit number of GPUs
os.environ['CUDA_VISIBLE_DEVICES'] = '2,3'

os.environ['KERAS_BACKEND'] = 'tensorflow'
import keras
import keras.backend as K

from keras.applications import densenet
# from keras_applications.densenet import DenseNet
from keras.models import Model
from keras.layers import Dense, Input

# for data parallelism in keras models
from keras.utils import multi_gpu_model

import cytometer.model_checkpoint_parallel
import cytometer.utils
import cytometer.data
import tensorflow as tf

# limit GPU memory used
from keras.backend.tensorflow_backend import set_session
config = tf.ConfigProto()
config.gpu_options.per_process_gpu_memory_fraction = 0.95
set_session(tf.Session(config=config))

# specify data format as (n, row, col, channel)
K.set_image_data_format('channels_last')

DEBUG = False

# number of folds for k-fold cross validation
n_folds = 11

# number of epochs for training
epochs = 40

# area (pixel**2) of the smallest object we accept as a cell (pi * (16 pixel)**2 = 804.2 pixel**2)
smallest_cell_area = 804

# training window length
training_window_len = 401

# segmetations with Dice >= threshold are accepted
quality_threshold = 0.9

# batch size for training
<<<<<<< HEAD
batch_size = 16
=======
batch_size = 32
>>>>>>> 38ed0abf

'''Directories and filenames
'''

# data paths
root_data_dir = os.path.join(home, 'Data/cytometer_data/klf14')
training_dir = os.path.join(root_data_dir, 'klf14_b6ntac_training')
training_non_overlap_data_dir = os.path.join(root_data_dir, 'klf14_b6ntac_training_non_overlap')
training_augmented_dir = os.path.join(root_data_dir, 'klf14_b6ntac_training_augmented')
saved_models_dir = os.path.join(root_data_dir, 'saved_models')

saved_contour_model_basename = 'klf14_b6ntac_exp_0034_cnn_contour'  # contour

# script name to identify this experiment
experiment_id = inspect.getfile(inspect.currentframe())
if experiment_id == '<input>':
    experiment_id = 'unknownscript'
else:
    experiment_id = os.path.splitext(os.path.basename(experiment_id))[0]

# list of images, and indices for training vs. testing indices
contour_model_kfold_filename = os.path.join(saved_models_dir, saved_contour_model_basename + '_info.pickle')
with open(contour_model_kfold_filename, 'rb') as f:
    aux = pickle.load(f)
im_orig_file_list = aux['file_list']
idx_orig_test_all = aux['idx_test_all']

'''Loop folds
'''

# loop each fold: we split the data into train vs test, train a model, and compute errors with the
# test data. In each fold, the test data is different
# for i_fold, idx_test in enumerate(idx_test_all):
for i_fold, idx_test in enumerate(idx_orig_test_all):

    '''Load data
    '''

    # split the data list into training and testing lists
    im_test_file_list, im_train_file_list = cytometer.data.split_list(im_orig_file_list, idx_test)

    # number of training images
    n_im = len(im_train_file_list)

    # load training dataset
    datasets, _, _ = cytometer.data.load_datasets(im_train_file_list, prefix_from='im',
                                                  prefix_to=['im', 'lab', 'seg', 'mask',
                                                             'predlab_kfold_' + str(i_fold).zfill(2)], nblocks=1)
    train_im = datasets['im']
    train_seg = datasets['seg']
    train_mask = datasets['mask']
    train_reflab = datasets['lab']
    train_predlab = datasets['predlab_kfold_' + str(i_fold).zfill(2)]
    del datasets

    # remove borders between cells in the lab_train data
    for i in range(train_reflab.shape[0]):
        train_reflab[i, :, :, 0] = watershed(image=np.zeros(shape=train_reflab[i, :, :, 0].shape, dtype=np.uint8),
                                             markers=train_reflab[i, :, :, 0], watershed_line=False)
    # change the background label from 1 to 0
    train_reflab[train_reflab == 1] = 0

    # create one image per cell
    train_onecell_im, train_onecell_testlab, train_onecell_index_list, train_onecell_reflab, train_onecell_dice = \
        cytometer.utils.one_image_per_label(train_im, train_predlab,
                                            dataset_lab_ref=train_reflab,
                                            training_window_len=training_window_len,
                                            smallest_cell_area=smallest_cell_area)

    # stretch intensity histogram of images
    train_onecell_im = cytometer.utils.rescale_intensity(train_onecell_im, ignore_value=0.0)

    if DEBUG:
        plt.clf()
        plt.subplot(121)
        i = 1006
        plt.imshow(train_onecell_im[i, :, :, :])
        plt.contour(train_onecell_reflab[i, :, :, 0], levels=1, colors='black')
        plt.contour(train_onecell_testlab[i, :, :, 0], levels=1, colors='green')
        plt.title('Dice = ' + str("{:.2f}".format(train_onecell_dice[i])))
        plt.text(175, 180, '+1', fontsize=14, verticalalignment='top')
        plt.text(100, 75, '0', fontsize=14, verticalalignment='top', color='white')
        plt.subplot(122)
        i = 1705
        plt.imshow(train_onecell_im[i, :, :, :])
        plt.contour(train_onecell_reflab[i, :, :, 0], levels=1, colors='black')
        plt.contour(train_onecell_testlab[i, :, :, 0], levels=1, colors='red')
        plt.title('Dice = ' + str("{:.2f}".format(train_onecell_dice[i])))
        plt.text(175, 180, '+1', fontsize=14, verticalalignment='top')
        plt.text(100, 75, '0', fontsize=14, verticalalignment='top', color='white')

    # histogram of image intensities by channel
    if DEBUG:
        plt.clf()
        plt.subplot(121)
        i = 1006
        plt.hist(train_onecell_im[i, :, :, 0].flatten(), histtype='step', color='red')
        plt.hist(train_onecell_im[i, :, :, 1].flatten(), histtype='step', color='green')
        plt.hist(train_onecell_im[i, :, :, 2].flatten(), histtype='step', color='blue')
        plt.subplot(122)
        i = 1705
        plt.hist(train_onecell_im[i, :, :, 0].flatten(), histtype='step', color='red')
        plt.hist(train_onecell_im[i, :, :, 1].flatten(), histtype='step', color='green')
        plt.hist(train_onecell_im[i, :, :, 2].flatten(), histtype='step', color='blue')

    # load test dataset
    datasets, _, _ = cytometer.data.load_datasets(im_test_file_list, prefix_from='im',
                                                  prefix_to=['im', 'lab', 'seg', 'mask',
                                                             'predlab_kfold_' + str(i_fold).zfill(2)], nblocks=1)
    test_im = datasets['im']
    test_seg = datasets['seg']
    test_mask = datasets['mask']
    test_reflab = datasets['lab']
    test_predlab = datasets['predlab_kfold_' + str(i_fold).zfill(2)]
    del datasets

    # remove borders between cells in the lab_test data
    for i in range(test_reflab.shape[0]):
        test_reflab[i, :, :, 0] = watershed(image=np.zeros(shape=test_reflab[i, :, :, 0].shape, dtype=np.uint8),
                                            markers=test_reflab[i, :, :, 0], watershed_line=False)

    # change the background label from 1 to 0
    test_reflab[test_reflab == 1] = 0

    # create one image per cell
    test_onecell_im, test_onecell_testlab, test_onecell_index_list, test_onecell_reflab, test_onecell_dice = \
        cytometer.utils.one_image_per_label(test_im, test_predlab,
                                            dataset_lab_ref=test_reflab,
                                            training_window_len=training_window_len,
                                            smallest_cell_area=smallest_cell_area)

    # stretch intensity histogram of images
    test_onecell_im = cytometer.utils.rescale_intensity(test_onecell_im, ignore_value=0.0)

    if DEBUG:
        plt.clf()
        plt.subplot(121)
        i = 50
        plt.imshow(test_onecell_im[i, :, :, :])
        plt.contour(test_onecell_reflab[i, :, :, 0], levels=1, colors='black')
        plt.contour(test_onecell_testlab[i, :, :, 0], levels=1, colors='green')
        plt.title('Dice = ' + str("{:.2f}".format(test_onecell_dice[i])))
        plt.text(175, 180, '+1', fontsize=14, verticalalignment='top')
        plt.text(100, 75, '0', fontsize=14, verticalalignment='top', color='white')
        plt.subplot(122)
        i = 150
        plt.imshow(test_onecell_im[i, :, :, :])
        plt.contour(test_onecell_reflab[i, :, :, 0], levels=1, colors='black')
        plt.contour(test_onecell_testlab[i, :, :, 0], levels=1, colors='red')
        plt.title('Dice = ' + str("{:.2f}".format(test_onecell_dice[i])))
        plt.text(175, 180, '+1', fontsize=14, verticalalignment='top')
        plt.text(100, 75, '0', fontsize=14, verticalalignment='top', color='white')

    # histogram of image intensities by channel
    if DEBUG:
        plt.clf()
        plt.subplot(121)
        i = 50
        plt.hist(test_onecell_im[i, :, :, 0].flatten(), histtype='step', color='red')
        plt.hist(test_onecell_im[i, :, :, 1].flatten(), histtype='step', color='green')
        plt.hist(test_onecell_im[i, :, :, 2].flatten(), histtype='step', color='blue')
        plt.subplot(122)
        i = 150
        plt.hist(test_onecell_im[i, :, :, 0].flatten(), histtype='step', color='red')
        plt.hist(test_onecell_im[i, :, :, 1].flatten(), histtype='step', color='green')
        plt.hist(test_onecell_im[i, :, :, 2].flatten(), histtype='step', color='blue')

    # multiply histology by segmentations to have a single input tensor
    train_onecell_im *= np.repeat(train_onecell_testlab.astype(np.float32), repeats=train_onecell_im.shape[3], axis=3)

    if DEBUG:
        plt.clf()
        plt.subplot(121)
        i = 1006
        plt.imshow(train_onecell_im[i, :, :, :])
        plt.contour(train_onecell_testlab[i, :, :, 0], levels=1, colors='green')
        plt.title('Dice = ' + str("{:.2f}".format(train_onecell_dice[i])))
        plt.text(175, 180, '+1', fontsize=14, verticalalignment='top')
        plt.text(100, 75, '0', fontsize=14, verticalalignment='top', color='white')
        plt.subplot(122)
        i = 1705
        plt.imshow(train_onecell_im[i, :, :, :])
        plt.contour(train_onecell_testlab[i, :, :, 0], levels=1, colors='red')
        plt.title('Dice = ' + str("{:.2f}".format(train_onecell_dice[i])))
        plt.text(175, 180, '+1', fontsize=14, verticalalignment='top')
        plt.text(100, 75, '0', fontsize=14, verticalalignment='top', color='white')

    # multiply histology by segmentations to have a single input tensor
    test_onecell_im *= np.repeat(test_onecell_testlab.astype(np.float32), repeats=test_onecell_im.shape[3], axis=3)

    if DEBUG:
        plt.clf()
        plt.subplot(121)
        i = 50
        plt.imshow(test_onecell_im[i, :, :, :])
        plt.contour(test_onecell_testlab[i, :, :, 0], levels=1, colors='green')
        plt.title('Dice = ' + str("{:.2f}".format(test_onecell_dice[i])))
        plt.text(175, 180, '+1', fontsize=14, verticalalignment='top')
        plt.text(100, 75, '0', fontsize=14, verticalalignment='top', color='white')
        plt.subplot(122)
        i = 150
        plt.imshow(test_onecell_im[i, :, :, :])
        plt.contour(test_onecell_testlab[i, :, :, 0], levels=1, colors='red')
        plt.title('Dice = ' + str("{:.2f}".format(test_onecell_dice[i])))
        plt.text(175, 180, '+1', fontsize=14, verticalalignment='top')
        plt.text(100, 75, '0', fontsize=14, verticalalignment='top', color='white')

    '''Neural network training
    '''

    # list all CPUs and GPUs
    device_list = K.get_session().list_devices()

    # number of GPUs
    gpu_number = np.count_nonzero(['device:GPU' in str(x) for x in device_list])

    # instantiate model
    with tf.device('/cpu:0'):
        # path to pre-downloaded
        imagenet_weights_file = os.path.join(saved_models_dir,
                                             'densenet121_weights_tf_dim_ordering_tf_kernels_notop.h5')

        # we start with the DenseNet without the final Dense layer, because it has a softmax activation, and we only
        # want to classify 1 class. So then we manually add an extra Dense layer with a sigmoid activation as final
        # output
        #
        # DenseNet121: blocks=[6, 12, 24, 16]
        base_model = densenet.DenseNet121(include_top=False, weights=None,
                                       input_shape=(401, 401, 3), pooling='avg')
        x = Dense(units=1, activation='sigmoid', name='fc1')(base_model.output)
        model = Model(inputs=base_model.input, outputs=x)

        # # set the first part of the network as non-trainable, right up to before 'conv5_block1_0_bn'
        # for layer in model.layers[:313]:
        #     layer.trainable = False

    saved_model_filename = os.path.join(saved_models_dir, experiment_id + '_model_fold_' + str(i_fold) + '.h5')

    # the number of training images has to be a multiple of the batch_size. Otherwise, BatchNormalization
    # produces NaNs
    num_train_onecell_im_to_use = int(np.floor(train_onecell_im.shape[0] / batch_size) * batch_size)

    if gpu_number > 1:  # compile and train model: Multiple GPUs
        # checkpoint to save model after each epoch
        checkpointer = cytometer.model_checkpoint_parallel.ModelCheckpoint(filepath=saved_model_filename,
                                                                           verbose=1, save_best_only=True)
        # compile model
        parallel_model = multi_gpu_model(model, gpus=gpu_number)
        parallel_model.compile(loss={'fc1': 'binary_crossentropy'},
                               optimizer='Adadelta',
                               metrics={'fc1': ['acc']})

        # train model
        tic = datetime.datetime.now()
        parallel_model.fit(train_onecell_im[0:num_train_onecell_im_to_use, :, :, :],
                           {'fc1': (train_onecell_dice[0:num_train_onecell_im_to_use] >= quality_threshold).astype(np.float32)},
                           validation_data=(test_onecell_im,
                                            {'fc1': (test_onecell_dice >= quality_threshold).astype(np.float32)}),
                           batch_size=batch_size, epochs=epochs, initial_epoch=0,
                           callbacks=[checkpointer])
        toc = datetime.datetime.now()
        print('Training duration: ' + str(toc - tic))

    else:  # compile and train model: One GPU

        # checkpoint to save model after each epoch
        checkpointer = keras.callbacks.ModelCheckpoint(filepath=saved_model_filename,
                                                       verbose=1, save_best_only=True)

        # compile model
        model.compile(loss={'fc1':  'binary_crossentropy'},
                      optimizer='Adadelta',
                      metrics={'fc1': ['acc']})

        # train model
        tic = datetime.datetime.now()
        model.fit(train_onecell_im,
                  {'fc1': (train_onecell_dice >= quality_threshold).astype(np.float32)},
                  validation_data=(test_onecell_im,
                                   {'fc1': (test_onecell_dice >= quality_threshold).astype(np.float32)}),
                  batch_size=16, epochs=epochs, initial_epoch=0,
                  callbacks=[checkpointer])
        toc = datetime.datetime.now()
        print('Training duration: ' + str(toc - tic))

# if we run the script with qsub on the cluster, the standard output is in file
# klf14_b6ntac_exp_0001_cnn_dmap_contour.sge.sh.oPID where PID is the process ID
# Save it to saved_models directory
log_filename = os.path.join(saved_models_dir, experiment_id + '.log')
stdout_filename = os.path.join(home, 'Software', 'cytometer', 'scripts', experiment_id + '.sge.sh.o*')
stdout_filename = glob.glob(stdout_filename)[0]
if stdout_filename and os.path.isfile(stdout_filename):
    shutil.copy2(stdout_filename, log_filename)
else:
    # if we ran the script with nohup in linux, the standard output is in file nohup.out.
    # Save it to saved_models directory
    log_filename = os.path.join(saved_models_dir, experiment_id + '.log')
    nohup_filename = os.path.join(home, 'Software', 'cytometer', 'scripts', 'nohup.out')
    if os.path.isfile(nohup_filename):
        shutil.copy2(nohup_filename, log_filename)<|MERGE_RESOLUTION|>--- conflicted
+++ resolved
@@ -79,11 +79,7 @@
 quality_threshold = 0.9
 
 # batch size for training
-<<<<<<< HEAD
 batch_size = 16
-=======
-batch_size = 32
->>>>>>> 38ed0abf
 
 '''Directories and filenames
 '''
