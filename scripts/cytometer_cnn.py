#!/usr/bin/env python3
# -*- coding: utf-8 -*-
"""
Created on Wed Jan 17 15:40:00 2018

@author: rcasero
"""

import os

os.environ['KERAS_BACKEND'] = 'theano'
#os.environ['KERAS_BACKEND'] = 'tensorflow'

import sys

#cytometer_dir = os.path.expanduser("~/Software/cytometer")
#if cytometer_dir not in sys.path:
#    sys.path.append(cytometer_dir)

# different versions of conda keep the path in different variables
if 'CONDA_ENV_PATH' in os.environ:
    conda_env_path = os.environ['CONDA_ENV_PATH']
elif 'CONDA_PREFIX' in os.environ:
    conda_env_path = os.environ['CONDA_PREFIX']
else:
    conda_env_path = '.'

os.environ['LD_LIBRARY_PATH'] = '/usr/lib/x86_64-linux-gnu:' + os.environ['LD_LIBRARY_PATH']
os.environ['PATH'] = '/usr/lib/x86_64-linux-gnu:' + os.environ['PATH']

if os.environ['KERAS_BACKEND'] == 'theano':
    # configure Theano
<<<<<<< HEAD
#    os.environ['MKL_THREADING_LAYER'] = 'GNU'
=======
    os.environ['MKL_THREADING_LAYER'] = 'GNU'

    os.environ['THEANO_FLAGS'] = 'floatX=float32,device=cuda0,' \
                                 + 'dnn.include_path=' + conda_env_path + '/include,' \
                                 + 'dnn.library_path=' + conda_env_path + '/lib,' \
                                 + 'gcc.cxxflags=-I/usr/include'

    import theano

>>>>>>> 2ab6b635
#    os.environ['THEANO_FLAGS'] = 'floatX=float32,device=cuda0,' \
#                                 + 'dnn.include_path=' + conda_env_path + '/include,' \
#                                 + 'dnn.library_path=' + conda_env_path + '/lib,' \
#                                 + 'gcc.cxxflags=-I/usr/local/cuda-9.1/targets/x86_64-linux/include,' \
#                                 + 'nvcc.flags=-ccbin=/usr/bin/g++-5'
#    os.environ['THEANO_FLAGS'] = 'floatX=float32,device=cuda0,' \
#                                 + 'dnn.include_path=/usr/include,' \
#                                 + 'dnn.library_path=/usr/lib/x86_64-linux-gnu,' \
#                                 + 'gcc.cxxflags=-I/usr/local/cuda-9.1/targets/x86_64-linux/include'
##                                 + 'gcc.cxxflags=-I/usr/local/cuda-9.1/targets/x86_64-linux/include,' \
##                                 + 'nvcc.flags=-ccbin=/usr/bin/g++-7'
    os.environ['THEANO_FLAGS'] = 'floatX=float32,device=cuda0'
    import theano
elif os.environ['KERAS_BACKEND'] == 'tensorflow':
    # configure tensorflow
    import tensorflow
else:
    raise Exception('No configuration found when the backend is ' + os.environ['KERAS_BACKEND'])

import keras.backend as K

# configure Keras, to avoid using file ~/.keras/keras.json
K.set_image_dim_ordering('tf')
K.set_floatx('float32')
K.set_epsilon('1e-07')
# fix "RuntimeError: Invalid DISPLAY variable" in cluster runs
# import matplotlib
# matplotlib.use('agg')

# load module dependencies
import datetime
import matplotlib.pyplot as plt
import numpy as np

import cytometer.models as models
import cytometer.layers as layers

# reload(deepcell)
# reload(deepcell_models)
reload(layers)
reload(models)

model = models.sparse_feature_net_61x61()

optimizer = keras.optimizers.SGD(lr=0.01, decay=1e-6, momentum=0.9, nesterov=True)
lr_sched = deepcell.rate_scheduler(lr=0.01, decay=0.95)
class_weight = {0: 1, 1: 1, 2: 1}

model.compile(loss='categorical_crossentropy',
              optimizer=optimizer,
              metrics=['accuracy'])

direc_data = "/home/rcasero/Software/cytometer/data/deepcell/training_data_npz/slip"
dataset = "slip_31x31"
direc_save = "/home/rcasero/Software/cytometer/data/deepcell/trained_networks/slip"
expt = "bn_feature_net_31x31"

it = 0  # iteration
batch_size = 256
n_epoch = 25

training_data_file_name = os.path.join(direc_data, dataset + ".npz")
todays_date = datetime.datetime.now().strftime("%Y-%m-%d")

file_name_save = os.path.join(direc_save, todays_date + "_" + dataset + "_" + expt + "_" + str(it) + ".h5")

file_name_save_loss = os.path.join(direc_save, todays_date + "_" + dataset + "_" + expt + "_" + str(it) + ".npz")

train_dict, (X_test, Y_test) = deepcell.get_data_sample(training_data_file_name)

# the data, shuffled and split between train and test sets
print('X_train shape:', train_dict["channels"].shape)
print(train_dict["pixels_x"].shape[0], 'train samples')
print(X_test.shape[0], 'test samples')

# plot some examples of training data with the central pixel (red dot)
plt.subplot(221)
plt.imshow(np.squeeze(X_test[0, :, :, :]))
plt.plot(15, 15, 'ro')
plt.title('1')
plt.subplot(222)
plt.imshow(np.squeeze(X_test[24166, :, :, :]))
plt.plot(15, 15, 'ro')
plt.title('2')
plt.subplot(223)
plt.imshow(np.squeeze(X_test[48333, :, :, :]))
plt.plot(15, 15, 'ro')
plt.title('3')
plt.subplot(224)
plt.imshow(np.squeeze(X_test[72501, :, :, :]))
plt.plot(15, 15, 'ro')
plt.title('4')

# corresponding training labels
Y_test[[0, 24166, 48333, 72501]]

# load model
model = deepcell_models.sparse_feature_net_61x61()

# determine the number of classes
output_shape = model.layers[-1].output_shape
n_classes = output_shape[-1]

# convert class vectors to binary class matrices
train_dict["labels"] = deepcell.np_utils.to_categorical(train_dict["labels"], n_classes)
Y_test = deepcell.np_utils.to_categorical(Y_test, n_classes)

optimizer = keras.optimizers.SGD(lr=0.01, decay=1e-6, momentum=0.9, nesterov=True)
lr_sched = deepcell.rate_scheduler(lr=0.01, decay=0.95)
class_weight = {0: 1, 1: 1, 2: 1}

model.compile(loss='categorical_crossentropy',
              optimizer=optimizer,
              metrics=['accuracy'])

rotate = True
flip = True
shear = False

# this will do preprocessing and realtime data augmentation
datagen = deepcell.ImageDataGenerator(
    rotate=rotate,  # randomly rotate images by 90 degrees
    shear_range=shear,  # randomly shear images in the range (radians , -shear_range to shear_range)
    horizontal_flip=flip,  # randomly flip images
    vertical_flip=flip)  # randomly flip images

# fit the model on the batches generated by datagen.flow()
loss_history = model.fit_generator(datagen.sample_flow(train_dict, batch_size=batch_size),
                                   steps_per_epoch=len(train_dict["labels"]),
                                   epochs=n_epoch,
                                   validation_data=(X_test, Y_test),
                                   class_weight=class_weight,
                                   callbacks=[
                                       deepcell.ModelCheckpoint(file_name_save, monitor='val_loss', verbose=0,
                                                                save_best_only=True, mode='auto'),
                                       deepcell.LearningRateScheduler(lr_sched)
                                   ])

# save trained model
model.save(file_name_save_loss)<|MERGE_RESOLUTION|>--- conflicted
+++ resolved
@@ -30,19 +30,7 @@
 
 if os.environ['KERAS_BACKEND'] == 'theano':
     # configure Theano
-<<<<<<< HEAD
 #    os.environ['MKL_THREADING_LAYER'] = 'GNU'
-=======
-    os.environ['MKL_THREADING_LAYER'] = 'GNU'
-
-    os.environ['THEANO_FLAGS'] = 'floatX=float32,device=cuda0,' \
-                                 + 'dnn.include_path=' + conda_env_path + '/include,' \
-                                 + 'dnn.library_path=' + conda_env_path + '/lib,' \
-                                 + 'gcc.cxxflags=-I/usr/include'
-
-    import theano
-
->>>>>>> 2ab6b635
 #    os.environ['THEANO_FLAGS'] = 'floatX=float32,device=cuda0,' \
 #                                 + 'dnn.include_path=' + conda_env_path + '/include,' \
 #                                 + 'dnn.library_path=' + conda_env_path + '/lib,' \
